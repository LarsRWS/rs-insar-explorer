--- conflicted
+++ resolved
@@ -235,14 +235,10 @@
             self.decoratePlot(ax=self.ax_residuals, parms=parms)
             self.ui.canvas.draw_idle()
 
-<<<<<<< HEAD
     def decorateFigure(self, parms={}):
         self.setFigureStyle(parms=parms)
 
     def decoratePlot(self, ax=None, parms ={}):
-=======
-    def decoratePlot(self, ax=None, parms={}):
->>>>>>> 45b6e071
         if not ax:
             ax = self.ax
         # First set lims then ticks
