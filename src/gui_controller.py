import os

from qgis.gui import QgsMapToolEmitPoint
from PyQt5.QtWidgets import QFileDialog
from PyQt5.QtCore import QObject, QTimer

from . import map_click_handler as cph
from . import setup_frames
from .map_setting import InsarMap
from .setting_manager_ui.setting_ui import SettingsTableDialog


class GuiController(QObject):
    def __init__(self, plugin):
        super().__init__()
        self.iface = plugin.iface
        self.ui = plugin.dockwidget
        self.choose_point_click_handler = cph.TSClickHandler(plugin)
        self.click_tool = None #plugin.click_tool
        self.initializeClickTool()
        setup_frames.setupTsFrame(self.ui)
        self.insar_map = InsarMap(self.iface)
        self.last_saved_ts_path = "ts_plot.png"
        self.connectUiSignals()
        # make point selection active by default
        self.ui.pb_choose_point.setChecked(True)
        self.activatePointSelection(True)

        self.iface.currentLayerChanged.connect(self.onLayerChanged)

    def onLayerChanged(self, layer):
        if layer:
            self.choose_point_click_handler.reset()
            self.insar_map.reset()

    def initializeClickTool(self):
        if not self.click_tool:
            self.click_tool = QgsMapToolEmitPoint(self.iface.mapCanvas())
            # self.click_tool.canvasClicked.connect(lambda point: self.choose_point_click_handler.choosePointClicked(point))
            self.click_tool.canvasClicked.connect(lambda point: self.choose_point_click_handler.choosePointClicked(
                                                  point=point, layer=None, ref=self.ui.pb_set_reference.isChecked()))

    def removeClickTool(self):
        self.iface.mapCanvas().unsetMapTool(self.click_tool)
        self.click_tool = None

    def connectUiSignals(self):
        self.ui.visibilityChanged.connect(self.handleUiClose)
        # self.ui.pb_add_layers.clicked.connect(self.addSelectedLayers)
        # self.ui.pb_remove_layers.clicked.connect(self.removeSelectedLayers)
        self.connectTimeseriesSignals()
        self.connectMapSignals()

    def connectTimeseriesSignals(self):
        self.ui.pb_choose_point.clicked.connect(self.activatePointSelection)
        self.ui.pb_set_reference.clicked.connect(self.activateReferencePointSelection)
        self.ui.pb_reset_reference.clicked.connect(self.resetReferencePoint)
        # TS fit handler
        self.ui.gb_ts_fit.buttonClicked.connect(self.timeseriesPlotFit)
        self.ui.pb_ts_fit_seasonal.clicked.connect(self.timeseriesPlotFit)
        self.ui.cb_plot_residuals.toggled.connect(self.timeseriesPlotResiduals)
        # TS save
        self.ui.pb_ts_save.clicked.connect(self.saveTsPlot)
        # Replica
        self.ui.pb_ts_replica.clicked.connect(self.timeseriesReplica)
        self.ui.sb_ts_replica.valueChanged.connect(self.timeseriesReplica)
<<<<<<< HEAD
        # Setting popup
        self.ui.pb_ts_settings.clicked.connect(self.settingsWidgetPopup)
        # map
        self.connectMapSignals()
=======
>>>>>>> 4274a507

    def connectMapSignals(self):
        self.ui.pb_symbology.clicked.connect(self.applySymbology)
        self.ui.sb_symbol_lower_range.valueChanged.connect(self.setSymbologyLowerRange)
        self.ui.sb_symbol_upper_range.valueChanged.connect(self.setSymbologyUpperRange)
        self.ui.cb_symbol_range_sync.clicked.connect(self.setSymbologyLowerRange)
        # get range from data
        self.ui.pb_range_from_data.clicked.connect(self.setSymbologyRangeFromData)
        self.ui.pb_range_from_data_1std.clicked.connect(self.setSymbologyRangeFromData)
        self.ui.pb_range_from_data_3std.clicked.connect(self.setSymbologyRangeFromData)
        #
        self.ui.sb_symbol_classes.valueChanged.connect(self.applyLiveSymbology)
        self.ui.sb_symbol_size.valueChanged.connect(self.applyLiveSymbology)
        self.ui.sb_symbol_opacity.valueChanged.connect(self.applyLiveSymbology)
        self.ui.cb_symbology_live.toggled.connect(self.applyLiveSymbology)
        self.ui.cmb_colormap.currentIndexChanged.connect(self.applyLiveSymbology)
        self.ui.cb_colormap_reverse.toggled.connect(self.applyLiveSymbology)

    def settingsWidgetPopup(self):
        json_file = "config/config.json"
        block_key = "timeseries settings"
        script_path = os.path.abspath(__file__)
        json_file_path = os.path.join(os.path.dirname(script_path), json_file)
        dialog = SettingsTableDialog(json_file_path, block_key=block_key)
        dialog.accepted.connect(self.onSettingDialogChanged)
        dialog.applyClicked.connect(self.onSettingDialogChanged)
        dialog.exec()

    def onSettingDialogChanged(self):
        self.choose_point_click_handler.plot_ts.plotTs()

    def setSymbologyUpperRange(self):
        self.ui.sb_symbol_lower_range.blockSignals(True)
        if self.ui.cb_symbol_range_sync.isChecked():
            value = self.ui.sb_symbol_upper_range.value()
            self.ui.sb_symbol_lower_range.setValue(-value)
        self.ui.sb_symbol_lower_range.blockSignals(False)
        self.applyLiveSymbology()

    def setSymbologyLowerRange(self):
        self.ui.sb_symbol_upper_range.blockSignals(True)
        if self.ui.cb_symbol_range_sync.isChecked():
            value = self.ui.sb_symbol_lower_range.value()
            self.ui.sb_symbol_upper_range.setValue(-value)
        self.ui.sb_symbol_upper_range.blockSignals(False)
        self.applyLiveSymbology()

    def setSymbologyRangeFromData(self):
        button = self.sender()
        if button == self.ui.pb_range_from_data:
            message = self.insar_map.setSymbologyRangeFromData()
        elif button == self.ui.pb_range_from_data_1std:
            message = self.insar_map.setSymbologyRangeFromData(n_std=1)
        elif button == self.ui.pb_range_from_data_3std:
            message = self.insar_map.setSymbologyRangeFromData(n_std=3)

        self.ui.lb_msg_bar.setText(message)
        self.ui.cb_symbol_range_sync.setChecked(False)
        self.ui.sb_symbol_lower_range.setValue(self.insar_map.min_value)
        self.ui.sb_symbol_upper_range.setValue(self.insar_map.max_value)

    def applyLiveSymbology(self):
        if self.ui.cb_symbology_live.isChecked():
            QTimer.singleShot(0, self.applySymbology)

    def applySymbology(self):
        self.insar_map.min_value = float(self.ui.sb_symbol_lower_range.value())
        self.insar_map.max_value = float(self.ui.sb_symbol_upper_range.value())
        self.insar_map.num_classes = int(self.ui.sb_symbol_classes.value())
        self.insar_map.alpha = float(self.ui.sb_symbol_opacity.value())/100
        self.insar_map.symbol_size = float(self.ui.sb_symbol_size.value())
        self.insar_map.color_ramp_name = self.ui.cmb_colormap.currentText()
        self.insar_map.color_ramp_reverse_flag = self.ui.cb_colormap_reverse.isChecked()
        message = self.insar_map.setSymbology()
        self.ui.lb_msg_bar.setText(message)

    def timeseriesPlotFit(self):
        selected_buttons = [button for button in self.ui.gb_ts_fit.buttons() if
                            button.isChecked()]
        check_box_lookup = {self.ui.pb_ts_nofit: [],
                            self.ui.pb_ts_fit_poly1: "poly-1",
                            self.ui.pb_ts_fit_poly2: "poly-2",
                            self.ui.pb_ts_fit_poly3: "poly-3",
                            self.ui.pb_ts_fit_exp: "exp", }

        if self.ui.pb_ts_nofit.isChecked():
            self.choose_point_click_handler.plot_ts.fit_models = []
        else:
            self.choose_point_click_handler.plot_ts.fit_models = [check_box_lookup[button] for button in
                                                                  selected_buttons]

        self.choose_point_click_handler.plot_ts.fit_seasonal_flag = self.ui.pb_ts_fit_seasonal.isChecked()
        self.timeseriesPlotResiduals()

        self.choose_point_click_handler.plot_ts.fitModel()

    def timeseriesPlotResiduals(self):
        self.choose_point_click_handler.plot_ts.plot_residuals_flag = (
                self.ui.cb_plot_residuals.isChecked() and not self.ui.pb_ts_nofit.isChecked())
        self.choose_point_click_handler.plot_ts.plotTs()

    def timeseriesReplica(self):
        if self.ui.pb_ts_replica.isChecked():
            self.choose_point_click_handler.plot_ts.replicate_flag = True
            self.choose_point_click_handler.plot_ts.replicate_value = int(self.ui.sb_ts_replica.text())
        else:
            self.choose_point_click_handler.plot_ts.replicate_flag = False
        self.choose_point_click_handler.plot_ts.plotTs()



    def handleUiClose(self, visible):
        if not visible:
            self.choose_point_click_handler.clearFeatureHighlight()
            self.choose_point_click_handler.clearReferenceFeatureHighlight()
            self.removeClickTool()
            self.ui.pb_choose_point.setChecked(False)
            self.ui.pb_set_reference.setChecked(False)

    def activatePointSelection(self, status):
        self.ui.pb_set_reference.setChecked(False)
        if status:
            self.initializeClickTool()
            self.iface.mapCanvas().setMapTool(self.click_tool)
        else:
            self.removeClickTool()

    def activateReferencePointSelection(self, status):
        self.ui.pb_choose_point.setChecked(False)
        if status:
            self.initializeClickTool()
            self.iface.mapCanvas().setMapTool(self.click_tool)
        else:
            self.ui.pb_set_reference.setChecked(False)
            self.removeClickTool()

    def resetReferencePoint(self):
        self.choose_point_click_handler.resetReferencePoint()
        self.activateReferencePointSelection(status=False)

    def addSelectedLayers(self):
        """
        add selected layers to the list widget
        """
        selected_layers = self.iface.layerTreeView().selectedLayers()
        existing_layers = [self.ui.lw_layers.item(i).text() for i in range(self.ui.lw_layers.count())]

        for layer in selected_layers:
            layer_name = layer.name()
            if layer_name not in existing_layers:
                print(layer_name)
                self.ui.lw_layers.addItem(layer_name)

    def removeSelectedLayers(self):
        """
        remove layers from the list widget
        """
        selected_layers = self.ui.lw_layers.selectedItems()
        for layer in selected_layers:
            self.ui.lw_layers.takeItem(self.ui.lw_layers.row(layer))

    def saveTsPlot(self):
        file_path, _ = QFileDialog.getSaveFileName(
            self.ui,
            "Save plot as image",
            self.last_saved_ts_path,
            "Images (*.png *.jpg *.svg *.pdf)"
        )

        if file_path:
            self.last_saved_ts_path = file_path
            self.choose_point_click_handler.plot_ts.savePlotAsImage(file_path)<|MERGE_RESOLUTION|>--- conflicted
+++ resolved
@@ -64,13 +64,11 @@
         # Replica
         self.ui.pb_ts_replica.clicked.connect(self.timeseriesReplica)
         self.ui.sb_ts_replica.valueChanged.connect(self.timeseriesReplica)
-<<<<<<< HEAD
+
         # Setting popup
         self.ui.pb_ts_settings.clicked.connect(self.settingsWidgetPopup)
         # map
         self.connectMapSignals()
-=======
->>>>>>> 4274a507
 
     def connectMapSignals(self):
         self.ui.pb_symbology.clicked.connect(self.applySymbology)
