Contact
*******

<<<<<<< HEAD
For any questions or issues, please create an `issue <https://github.com/luhipi/insar-explorer/issues>`_ on the `GitHub repository <https://github.com/luhipi/insar-explorer>`_.
=======
    For any questions or issues, please create an `issue <https://github.com/luhipi/insar_explorer/issues>`_ on the `GitHub repository <https://github.com/luhipi/insar_explorer>`_.
>>>>>>> 07d34a21
<|MERGE_RESOLUTION|>--- conflicted
+++ resolved
@@ -1,8 +1,4 @@
 Contact
 *******
 
-<<<<<<< HEAD
-For any questions or issues, please create an `issue <https://github.com/luhipi/insar-explorer/issues>`_ on the `GitHub repository <https://github.com/luhipi/insar-explorer>`_.
-=======
-    For any questions or issues, please create an `issue <https://github.com/luhipi/insar_explorer/issues>`_ on the `GitHub repository <https://github.com/luhipi/insar_explorer>`_.
->>>>>>> 07d34a21
+    For any questions or issues, please create an `issue <https://github.com/luhipi/insar-explorer/issues>`_ on the `GitHub repository <https://github.com/luhipi/insar-explorer>`_.