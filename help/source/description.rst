--- conflicted
+++ resolved
@@ -3,11 +3,6 @@
 Description
 ***********
 
-<<<<<<< HEAD
-InSAR Explorer is a QGIS plugin that allows for dynamic visualization and analysis of InSAR time series data.
-InSAR Explorer supports visualizing outputs of `SARvey <https://github.com/luhipi/sarvey>`_, `Mintpy <https://github.com/insarlab/MintPy>`_, and `MiaplPy <https://github.com/insarlab/MiaplPy>`_.
-The plugin is also available on the QGIS plugins web portal at `this link <https://plugins.qgis.org/plugins/insar-explorer-dev/>`_.
-=======
     InSAR Explorer is a QGIS plugin that allows for dynamic visualization and analysis of InSAR time series data.
     InSAR Explorer supports visualizing outputs of
     `SARvey <https://github.com/luhipi/sarvey>`_,
@@ -15,5 +10,4 @@
     `MiaplPy <https://github.com/insarlab/MiaplPy>`_
     and `GMTSAR <https://topex.ucsd.edu/gmtsar/>`_
     .
-    The plugin is also available on the QGIS plugins web portal at `this link <https://plugins.qgis.org/plugins/insar_explorer-dev/>`_.
->>>>>>> 07d34a21
+    The plugin is also available on the QGIS plugins web portal at `this link <https://plugins.qgis.org/plugins/insar_explorer-dev/>`_.