--- conflicted
+++ resolved
@@ -1,76 +1,3 @@
-<<<<<<< HEAD
-![InSAR Explorer](icon.png)
-
-# InSAR Explorer
-
-## Description
-InSAR Explorer is a QGIS plugin that allows for dynamic visualization and analysis of InSAR time series data. 
-InSAR Explorer supports visualizing outputs of 
-[SARvey Open-source research software for InSAR time series analysis](https://github.com/luhipi/sarvey)
-as well as outputs from 
-[MintPy](https://github.com/insarlab/MintPy) 
-and 
-[MiaplPy](https://github.com/insarlab/MiaplPy) 
-software.
-
-## Installation
-### Method 1: Download from QGIS Plugin Repository
-1. Open QGIS.
-2. Go to `Plugins` > `Manage and Install Plugins…`.
-3. In the `All` tab of the Plugin Manager, type `Insar Explorer` in the search bar.
-4. Select the `InSAR Explorer` plugin from the list and click `Install Plugin`.
-
-### Method 2: Install the development version from ZIP file
-1. Download the plugin Repository as ZIP.
-2. Open QGIS.
-3. Go to `Plugins` > `Manage and Install Plugins`.
-4. Click on the `Install from ZIP` tab.
-5. Select the downloaded ZIP file and click `Install Plugin`.
- 
-## Usage
-1. Open a vector layer with InSAR time series data.
-2. Click on the plugin icon in the toolbar or go to `Plugins` > `InSAR Explorer`.
-3. Click on any point in the map to display the time series data.
-
-## Data Structure
-
-The plugin requires a vector file (e.g., a shapefile or geopackage) containing time series data. The file should have the following attributes:
-
-| Field Name | Description |
-|------------|-------------|
-| `velocity` or `VEL` | A field containing the InSAR velocity data. |
-| `DYYYYMMDD` | Multiple fields for time series data, where `YYYYMMDD` is the date of the data, e.g., `D20190101`, `D20190201`, etc. |
-
-
-## Sample data
-A sample shapefile containing time series data for testing the plugin is available on [Zenodo repository](https://zenodo.org/records/14052814).
-
-## Data preparation
-The data can be prepared for different software tools as follows:
-
-| Software | Command                                                                                                                                                                                    |
-|----------|--------------------------------------------------------------------------------------------------------------------------------------------------------------------------------------------|
-| **SARvey** | Use the `sarvey_export` script to export the time series data to a shapefile or geopackage file. For example: <br/>`$ sarvey_export outputs/p2_coh80_ts.h5 -o outputs/shp/p2_coh80_ts.shp` |
-| **MintPy or MIaplPy** | Use the `save_qgis` script to export the time series data to a shapefile. For example: <br/>`$ mintpy save_qgis timeseries_ERA5_ramp_demErr.h5 -g inputs/geometrygeo.h5`                   |
-| **StaMPS** | to be added.                                                                                                                                                                               |
-
-###### If you are an InSAR software developer interested in incorporating data visualization support within InSAR Explorer, please reach out to us.
-
-## Contributing
-1. Fork the repository on GitHub.
-2. Create a new branch for your feature or bug fix.
-3. Commit your changes and push to your branch.
-4. Create a pull request to the main repository.
-
-## License
-This plugin is licensed under the GPL-2.0 license. See the `LICENSE` file for more details. 
-
-Authors: [Mahmud Haghighi](https://www.ipi.uni-hannover.de/en/haghighi/),
-           [Andreas Piter](https://www.ipi.uni-hannover.de/en/piter/)
-
-## Contact
-For any questions or issues, please create an [issue](https://github.com/luhipi/insar_explorer/issues) on the [GitHub repository](https://github.com/luhipi/insar_explorer).
-=======
 ![InSAR Explorer](icon.png)
 
 # InSAR Explorer
@@ -113,5 +40,3 @@
 ## Contact
 For any questions or issues, please create an issue on the GitHub repository.
 
-
->>>>>>> 971463f9
