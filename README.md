![InSAR Explorer](icon.png)

# InSAR Explorer

## Description
InSAR Explorer is a QGIS plugin that allows for dynamic visualization and analysis of InSAR time series data. 
<<<<<<< HEAD
InSAR Explorer supports visualizing outputs of [SARvey](https://github.com/luhipi/sarvey), and other InSAR time series software. 
Check the [documentation](https://luhipi.github.io/insar_explorer/) for a list of all supported software. 
=======
InSAR Explorer currently supports visualizing outputs of [SARvey](https://github.com/luhipi/sarvey), [MintPy](https://github.com/insarlab/MintPy), [MiaplPy](https://github.com/insarlab/MiaplPy) and [GMTSAR](https://topex.ucsd.edu/gmtsar/).
Check the full [documentation](https://luhipi.github.io/insar-explorer/) for a list of all supported software and instructions on how to create the required input data.
>>>>>>> 6d8c8b6a

## How to use
### Install the plugin
Install InSAR Explorer. You can install the plugin from the QGIS Plugin Repository. Search for `InSAR Explorer` in the QGIS Plugin Manager and click `Install`.
More information about different installation methods can be found [here](https://luhipi.github.io/insar-explorer/#installation).

### Prepare time series data
Prepare the time series data as a vector or raster file in the [required format](https://luhipi.github.io/insar-explorer/#data-structure).
You can prepare the data using [different software](https://luhipi.github.io/insar-explorer/#data-preparation).
You can use the sample data provided [here](https://luhipi.github.io/insar-explorer/#sample-data) for testing the plugin.

### Use the plugin to plot time series
<<<<<<< HEAD
Open the vector or raster layer with InSAR time series data in QGIS. Open the plugin and click on any point in the map to display the time series data.
More information [here](https://luhipi.github.io/insar_explorer/#usage)
=======
Open a vector layer with InSAR time series data in QGIS. Open the plugin and click on any point in the map to display the time series data.
More information [here](https://luhipi.github.io/insar-explorer/#usage).
>>>>>>> 6d8c8b6a

## Contributing
We welcome contributions to the project. Please follow the guidelines [here](https://luhipi.github.io/insar-explorer/#contributing).

## License
This plugin is licensed under the GPL-2.0 license. See the LICENSE file for more details.

## Authors
[Mahmud Haghighi](https://www.ipi.uni-hannover.de/en/haghighi/),
           [Andreas Piter](https://www.ipi.uni-hannover.de/en/piter/),
           [Erik Rivas](https://www.ipi.uni-hannover.de/en/institute/team/erik-rivas)

## Contact
For any questions or issues, please create an issue on the GitHub repository.

<|MERGE_RESOLUTION|>--- conflicted
+++ resolved
@@ -4,13 +4,8 @@
 
 ## Description
 InSAR Explorer is a QGIS plugin that allows for dynamic visualization and analysis of InSAR time series data. 
-<<<<<<< HEAD
-InSAR Explorer supports visualizing outputs of [SARvey](https://github.com/luhipi/sarvey), and other InSAR time series software. 
-Check the [documentation](https://luhipi.github.io/insar_explorer/) for a list of all supported software. 
-=======
-InSAR Explorer currently supports visualizing outputs of [SARvey](https://github.com/luhipi/sarvey), [MintPy](https://github.com/insarlab/MintPy), [MiaplPy](https://github.com/insarlab/MiaplPy) and [GMTSAR](https://topex.ucsd.edu/gmtsar/).
+InSAR Explorer currently supports visualizing outputs of [SARvey](https://github.com/luhipi/sarvey), [MintPy](https://github.com/insarlab/MintPy), [MiaplPy](https://github.com/insarlab/MiaplPy), [GMTSAR](https://topex.ucsd.edu/gmtsar/) and [EGMS products](https://egms.land.copernicus.eu/).
 Check the full [documentation](https://luhipi.github.io/insar-explorer/) for a list of all supported software and instructions on how to create the required input data.
->>>>>>> 6d8c8b6a
 
 ## How to use
 ### Install the plugin
@@ -23,13 +18,8 @@
 You can use the sample data provided [here](https://luhipi.github.io/insar-explorer/#sample-data) for testing the plugin.
 
 ### Use the plugin to plot time series
-<<<<<<< HEAD
-Open the vector or raster layer with InSAR time series data in QGIS. Open the plugin and click on any point in the map to display the time series data.
+Open a vector or raster layer with InSAR time series data in QGIS. Open the plugin and click on any point in the map to display the time series data.
 More information [here](https://luhipi.github.io/insar_explorer/#usage)
-=======
-Open a vector layer with InSAR time series data in QGIS. Open the plugin and click on any point in the map to display the time series data.
-More information [here](https://luhipi.github.io/insar-explorer/#usage).
->>>>>>> 6d8c8b6a
 
 ## Contributing
 We welcome contributions to the project. Please follow the guidelines [here](https://luhipi.github.io/insar-explorer/#contributing).
